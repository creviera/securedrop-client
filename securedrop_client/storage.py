--- conflicted
+++ resolved
@@ -237,7 +237,6 @@
         session.commit()
         return new_user
 
-<<<<<<< HEAD
 def find_new_submissions(session):
     submissions = session.query(Submission) \
                          .filter_by(is_downloaded=False) \
@@ -245,20 +244,13 @@
                          .all()
     return submissions
 
-def mark_file_as_downloaded(local_filename, session):
-=======
 
 def mark_file_as_downloaded(uuid, session):
->>>>>>> 227cb5d7
     """Mark file as downloaded in the database. The file itself will be
     stored in the data directory.
     """
     submission_db_object = session.query(Submission) \
-<<<<<<< HEAD
-                                  .filter_by(filename=local_filename) \
-=======
                                   .filter_by(uuid=uuid) \
->>>>>>> 227cb5d7
                                   .one_or_none()
     submission_db_object.is_downloaded = True
     session.add(submission_db_object)
