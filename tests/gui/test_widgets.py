--- conflicted
+++ resolved
@@ -166,10 +166,10 @@
         assert sl.setItemWidget.call_count == len(sources)
 
 
-<<<<<<< HEAD
 def MockSource():
     return mock.MagicMock(last_activity_summary_text='')
-=======
+
+
 def test_SourceList_maintains_selection():
     """
     Maintains the selected item if present in new list
@@ -184,7 +184,6 @@
 
     assert sl.currentItem()
     assert sl.itemWidget(sl.currentItem()).source.id == sources[0].id
->>>>>>> 2344a5bc
 
 
 def test_SourceWidget_init():
